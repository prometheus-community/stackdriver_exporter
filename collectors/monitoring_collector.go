// Copyright 2020 The Prometheus Authors
// Licensed under the Apache License, Version 2.0 (the "License");
// you may not use this file except in compliance with the License.
// You may obtain a copy of the License at
//
// http://www.apache.org/licenses/LICENSE-2.0
//
// Unless required by applicable law or agreed to in writing, software
// distributed under the License is distributed on an "AS IS" BASIS,
// WITHOUT WARRANTIES OR CONDITIONS OF ANY KIND, either express or implied.
// See the License for the specific language governing permissions and
// limitations under the License.

package collectors

import (
	"errors"
	"fmt"
	"math"
	"strings"
	"sync"
	"time"

	"github.com/go-kit/log"
	"github.com/go-kit/log/level"
	"github.com/prometheus/client_golang/prometheus"
	"golang.org/x/net/context"
	"google.golang.org/api/monitoring/v3"
	"gopkg.in/alecthomas/kingpin.v2"

	"github.com/prometheus-community/stackdriver_exporter/utils"
)

var (
	monitoringMetricsTypePrefixes = kingpin.Flag(
		"monitoring.metrics-type-prefixes", "Comma separated Google Stackdriver Monitoring Metric Type prefixes ($STACKDRIVER_EXPORTER_MONITORING_METRICS_TYPE_PREFIXES).",
	).Envar("STACKDRIVER_EXPORTER_MONITORING_METRICS_TYPE_PREFIXES").Required().String()

	monitoringMetricsInterval = kingpin.Flag(
		"monitoring.metrics-interval", "Interval to request the Google Stackdriver Monitoring Metrics for. Only the most recent data point is used ($STACKDRIVER_EXPORTER_MONITORING_METRICS_INTERVAL).",
	).Envar("STACKDRIVER_EXPORTER_MONITORING_METRICS_INTERVAL").Default("5m").Duration()

	monitoringMetricsOffset = kingpin.Flag(
		"monitoring.metrics-offset", "Offset for the Google Stackdriver Monitoring Metrics interval into the past ($STACKDRIVER_EXPORTER_MONITORING_METRICS_OFFSET).",
	).Envar("STACKDRIVER_EXPORTER_MONITORING_METRICS_OFFSET").Default("0s").Duration()

	monitoringMetricsIngestDelay = kingpin.Flag(
		"monitoring.metrics-ingest-delay", "Offset for the Google Stackdriver Monitoring Metrics interval into the past by the ingest delay from the metric's metadata ($STACKDRIVER_EXPORTER_MONITORING_METRICS_INGEST_DELAY).",
	).Envar("STACKDRIVER_EXPORTER_MONITORING_METRICS_INGEST_DELAY").Default("false").Bool()

	collectorFillMissingLabels = kingpin.Flag(
		"collector.fill-missing-labels", "Fill missing metrics labels with empty string to avoid label dimensions inconsistent failure ($STACKDRIVER_EXPORTER_COLLECTOR_FILL_MISSING_LABELS).",
	).Envar("STACKDRIVER_EXPORTER_COLLECTOR_FILL_MISSING_LABELS").Default("true").Bool()

	monitoringDropDelegatedProjects = kingpin.Flag(
		"monitoring.drop-delegated-projects", "Drop metrics from attached projects and fetch `project_id` only ($STACKDRIVER_EXPORTER_DROP_DELEGATED_PROJECTS).",
	).Envar("STACKDRIVER_EXPORTER_DROP_DELEGATED_PROJECTS").Default("false").Bool()

	monitoringMetricsExtraFilter = kingpin.Flag(
		"monitoring.filters", "Filters. i.e: pubsub.googleapis.com/subscription:resource.labels.subscription_id=monitoring.regex.full_match(\"my-subs-prefix.*\")").Strings()
)

type MetricFilter struct {
	Prefix   string
	Modifier string
}

type MonitoringCollector struct {
	projectID                       string
	metricsTypePrefixes             []string
	metricsFilters                  []MetricFilter
	metricsInterval                 time.Duration
	metricsOffset                   time.Duration
	metricsIngestDelay              bool
	monitoringService               *monitoring.Service
	apiCallsTotalMetric             prometheus.Counter
	scrapesTotalMetric              prometheus.Counter
	scrapeErrorsTotalMetric         prometheus.Counter
	lastScrapeErrorMetric           prometheus.Gauge
	lastScrapeTimestampMetric       prometheus.Gauge
	lastScrapeDurationSecondsMetric prometheus.Gauge
	collectorFillMissingLabels      bool
	monitoringDropDelegatedProjects bool
	logger                          log.Logger
}

func NewMonitoringCollector(projectID string, monitoringService *monitoring.Service, filters map[string]bool, logger log.Logger) (*MonitoringCollector, error) {
	if *monitoringMetricsTypePrefixes == "" {
		return nil, errors.New("Flag `monitoring.metrics-type-prefixes` is required")
	}

	apiCallsTotalMetric := prometheus.NewCounter(
		prometheus.CounterOpts{
			Namespace:   "stackdriver",
			Subsystem:   "monitoring",
			Name:        "api_calls_total",
			Help:        "Total number of Google Stackdriver Monitoring API calls made.",
			ConstLabels: prometheus.Labels{"project_id": projectID},
		},
	)

	scrapesTotalMetric := prometheus.NewCounter(
		prometheus.CounterOpts{
			Namespace:   "stackdriver",
			Subsystem:   "monitoring",
			Name:        "scrapes_total",
			Help:        "Total number of Google Stackdriver Monitoring metrics scrapes.",
			ConstLabels: prometheus.Labels{"project_id": projectID},
		},
	)

	scrapeErrorsTotalMetric := prometheus.NewCounter(
		prometheus.CounterOpts{
			Namespace:   "stackdriver",
			Subsystem:   "monitoring",
			Name:        "scrape_errors_total",
			Help:        "Total number of Google Stackdriver Monitoring metrics scrape errors.",
			ConstLabels: prometheus.Labels{"project_id": projectID},
		},
	)

	lastScrapeErrorMetric := prometheus.NewGauge(
		prometheus.GaugeOpts{
			Namespace:   "stackdriver",
			Subsystem:   "monitoring",
			Name:        "last_scrape_error",
			Help:        "Whether the last metrics scrape from Google Stackdriver Monitoring resulted in an error (1 for error, 0 for success).",
			ConstLabels: prometheus.Labels{"project_id": projectID},
		},
	)

	lastScrapeTimestampMetric := prometheus.NewGauge(
		prometheus.GaugeOpts{
			Namespace:   "stackdriver",
			Subsystem:   "monitoring",
			Name:        "last_scrape_timestamp",
			Help:        "Number of seconds since 1970 since last metrics scrape from Google Stackdriver Monitoring.",
			ConstLabels: prometheus.Labels{"project_id": projectID},
		},
	)

	lastScrapeDurationSecondsMetric := prometheus.NewGauge(
		prometheus.GaugeOpts{
			Namespace:   "stackdriver",
			Subsystem:   "monitoring",
			Name:        "last_scrape_duration_seconds",
			Help:        "Duration of the last metrics scrape from Google Stackdriver Monitoring.",
			ConstLabels: prometheus.Labels{"project_id": projectID},
		},
	)

	metricsTypePrefixes := strings.Split(*monitoringMetricsTypePrefixes, ",")
	filteredPrefixes := metricsTypePrefixes
	if len(filters) > 0 {
		filteredPrefixes = nil
		for _, prefix := range metricsTypePrefixes {
			if filters[prefix] {
				filteredPrefixes = append(filteredPrefixes, prefix)
			}
		}
	}
	var extraFilters []MetricFilter
	for _, ef := range *monitoringMetricsExtraFilter {
		efPrefix, efModifier := utils.GetExtraFilterModifiers(ef, ":")
		if efPrefix != "" {
			extraFilter := MetricFilter{
				Prefix:   efPrefix,
				Modifier: efModifier,
			}
			extraFilters = append(extraFilters, extraFilter)
		}
	}

	monitoringCollector := &MonitoringCollector{
		projectID:                       projectID,
		metricsTypePrefixes:             filteredPrefixes,
		metricsFilters:                  extraFilters,
		metricsInterval:                 *monitoringMetricsInterval,
		metricsOffset:                   *monitoringMetricsOffset,
		metricsIngestDelay:              *monitoringMetricsIngestDelay,
		monitoringService:               monitoringService,
		apiCallsTotalMetric:             apiCallsTotalMetric,
		scrapesTotalMetric:              scrapesTotalMetric,
		scrapeErrorsTotalMetric:         scrapeErrorsTotalMetric,
		lastScrapeErrorMetric:           lastScrapeErrorMetric,
		lastScrapeTimestampMetric:       lastScrapeTimestampMetric,
		lastScrapeDurationSecondsMetric: lastScrapeDurationSecondsMetric,
		collectorFillMissingLabels:      *collectorFillMissingLabels,
		monitoringDropDelegatedProjects: *monitoringDropDelegatedProjects,
		logger:                          logger,
	}

	return monitoringCollector, nil
}

func (c *MonitoringCollector) Describe(ch chan<- *prometheus.Desc) {
	c.apiCallsTotalMetric.Describe(ch)
	c.scrapesTotalMetric.Describe(ch)
	c.scrapeErrorsTotalMetric.Describe(ch)
	c.lastScrapeErrorMetric.Describe(ch)
	c.lastScrapeTimestampMetric.Describe(ch)
	c.lastScrapeDurationSecondsMetric.Describe(ch)
}

func (c *MonitoringCollector) Collect(ch chan<- prometheus.Metric) {
	var begun = time.Now()

	errorMetric := float64(0)
	if err := c.reportMonitoringMetrics(ch); err != nil {
		errorMetric = float64(1)
		c.scrapeErrorsTotalMetric.Inc()
		level.Error(c.logger).Log("msg", "Error while getting Google Stackdriver Monitoring metrics", "err", err)
	}
	c.scrapeErrorsTotalMetric.Collect(ch)

	c.apiCallsTotalMetric.Collect(ch)

	c.scrapesTotalMetric.Inc()
	c.scrapesTotalMetric.Collect(ch)

	c.lastScrapeErrorMetric.Set(errorMetric)
	c.lastScrapeErrorMetric.Collect(ch)

	c.lastScrapeTimestampMetric.Set(float64(time.Now().Unix()))
	c.lastScrapeTimestampMetric.Collect(ch)

	c.lastScrapeDurationSecondsMetric.Set(time.Since(begun).Seconds())
	c.lastScrapeDurationSecondsMetric.Collect(ch)
}

func (c *MonitoringCollector) reportMonitoringMetrics(ch chan<- prometheus.Metric) error {
	metricDescriptorsFunction := func(page *monitoring.ListMetricDescriptorsResponse) error {
		var wg = &sync.WaitGroup{}

		c.apiCallsTotalMetric.Inc()

		// It has been noticed that the same metric descriptor can be obtained from different GCP
		// projects. When that happens, metrics are fetched twice and it provokes the error:
		//     "collected metric xxx was collected before with the same name and label values"
		//
		// Metric descriptor project is irrelevant when it comes to fetch metrics, as they will be
		// fetched from all the delegated projects filtering by metric type. Considering that, we
		// can filter descriptors to keep just one per type.
		//
		// The following makes sure metric descriptors are unique to avoid fetching more than once
		uniqueDescriptors := make(map[string]*monitoring.MetricDescriptor)
		for _, descriptor := range page.MetricDescriptors {
			uniqueDescriptors[descriptor.Type] = descriptor
		}

		errChannel := make(chan error, len(uniqueDescriptors))

		endTime := time.Now().UTC().Add(c.metricsOffset * -1)
		startTime := endTime.Add(c.metricsInterval * -1)

		for _, metricDescriptor := range uniqueDescriptors {
			wg.Add(1)
			go func(metricDescriptor *monitoring.MetricDescriptor, ch chan<- prometheus.Metric) {
				defer wg.Done()
				level.Debug(c.logger).Log("msg", "retrieving Google Stackdriver Monitoring metrics for descriptor", "descriptor", metricDescriptor.Type)
				filter := fmt.Sprintf("metric.type=\"%s\"", metricDescriptor.Type)
				if c.monitoringDropDelegatedProjects {
					filter = fmt.Sprintf(
						"project=\"%s\" AND metric.type=\"%s\"",
						c.projectID,
						metricDescriptor.Type)
				}
<<<<<<< HEAD

				if c.metricsIngestDelay &&
					metricDescriptor.Metadata != nil &&
					metricDescriptor.Metadata.IngestDelay != "" {
					ingestDelay := metricDescriptor.Metadata.IngestDelay
					ingestDelayDuration, err := time.ParseDuration(ingestDelay)
					if err != nil {
						level.Error(c.logger).Log("msg", "error parsing ingest delay from metric metadata", "descriptor", metricDescriptor.Type, "err", err, "delay", ingestDelay)
						errChannel <- err
						return
					}
					level.Debug(c.logger).Log("msg", "adding ingest delay", "descriptor", metricDescriptor.Type, "delay", ingestDelay)
					endTime.Add(ingestDelayDuration)
					startTime.Add(ingestDelayDuration)
				}

=======
				for _, ef := range c.metricsFilters {
					if strings.Contains(metricDescriptor.Type, ef.Prefix) {
						filter = fmt.Sprintf("%s AND (%s)", filter, ef.Modifier)
					}
				}

				level.Debug(c.logger).Log("msg", "retrieving Google Stackdriver Monitoring metrics with filter", "filter", filter)
>>>>>>> 5064dcbb
				timeSeriesListCall := c.monitoringService.Projects.TimeSeries.List(utils.ProjectResource(c.projectID)).
					Filter(filter).
					IntervalStartTime(startTime.Format(time.RFC3339Nano)).
					IntervalEndTime(endTime.Format(time.RFC3339Nano))

				for {
					c.apiCallsTotalMetric.Inc()
					page, err := timeSeriesListCall.Do()
					if err != nil {
						level.Error(c.logger).Log("msg", "error retrieving Time Series metrics for descriptor", "descriptor", metricDescriptor.Type, "err", err)
						errChannel <- err
						break
					}
					if page == nil {
						break
					}
					if err := c.reportTimeSeriesMetrics(page, metricDescriptor, ch); err != nil {
						level.Error(c.logger).Log("msg", "error reporting Time Series metrics for descripto", "descriptor", metricDescriptor.Type, "err", err)
						errChannel <- err
						break
					}
					if page.NextPageToken == "" {
						break
					}
					timeSeriesListCall.PageToken(page.NextPageToken)
				}
			}(metricDescriptor, ch)
		}

		wg.Wait()
		close(errChannel)

		return <-errChannel
	}

	var wg = &sync.WaitGroup{}

	errChannel := make(chan error, len(c.metricsTypePrefixes))

	for _, metricsTypePrefix := range c.metricsTypePrefixes {
		wg.Add(1)
		go func(metricsTypePrefix string) {
			defer wg.Done()
			level.Debug(c.logger).Log("msg", "listing Google Stackdriver Monitoring metric descriptors starting with", "prefix", metricsTypePrefix)
			ctx := context.Background()
			filter := fmt.Sprintf("metric.type = starts_with(\"%s\")", metricsTypePrefix)
			if c.monitoringDropDelegatedProjects {
				filter = fmt.Sprintf(
					"project = \"%s\" AND metric.type = starts_with(\"%s\")",
					c.projectID,
					metricsTypePrefix)
			}
			if err := c.monitoringService.Projects.MetricDescriptors.List(utils.ProjectResource(c.projectID)).
				Filter(filter).
				Pages(ctx, metricDescriptorsFunction); err != nil {
				errChannel <- err
			}
		}(metricsTypePrefix)
	}

	wg.Wait()
	close(errChannel)

	return <-errChannel
}

func (c *MonitoringCollector) reportTimeSeriesMetrics(
	page *monitoring.ListTimeSeriesResponse,
	metricDescriptor *monitoring.MetricDescriptor,
	ch chan<- prometheus.Metric,
) error {
	var metricValue float64
	var metricValueType prometheus.ValueType
	var newestTSPoint *monitoring.Point

	timeSeriesMetrics := &TimeSeriesMetrics{
		metricDescriptor:  metricDescriptor,
		ch:                ch,
		fillMissingLabels: c.collectorFillMissingLabels,
		constMetrics:      make(map[string][]ConstMetric),
		histogramMetrics:  make(map[string][]HistogramMetric),
	}
	for _, timeSeries := range page.TimeSeries {
		newestEndTime := time.Unix(0, 0)
		for _, point := range timeSeries.Points {
			endTime, err := time.Parse(time.RFC3339Nano, point.Interval.EndTime)
			if err != nil {
				return fmt.Errorf("Error parsing TimeSeries Point interval end time `%s`: %s", point.Interval.EndTime, err)
			}
			if endTime.After(newestEndTime) {
				newestEndTime = endTime
				newestTSPoint = point
			}
		}
		labelKeys := []string{"unit"}
		labelValues := []string{metricDescriptor.Unit}

		// Add the metric labels
		// @see https://cloud.google.com/monitoring/api/metrics
		for key, value := range timeSeries.Metric.Labels {
			labelKeys = append(labelKeys, key)
			labelValues = append(labelValues, value)
		}

		// Add the monitored resource labels
		// @see https://cloud.google.com/monitoring/api/resources
		for key, value := range timeSeries.Resource.Labels {
			labelKeys = append(labelKeys, key)
			labelValues = append(labelValues, value)
		}

		if c.monitoringDropDelegatedProjects {
			dropDelegatedProject := false

			for idx, val := range labelKeys {
				if val == "project_id" && labelValues[idx] != c.projectID {
					dropDelegatedProject = true
					break
				}
			}

			if dropDelegatedProject {
				continue
			}
		}

		switch timeSeries.MetricKind {
		case "GAUGE":
			metricValueType = prometheus.GaugeValue
		case "DELTA":
			metricValueType = prometheus.GaugeValue
		case "CUMULATIVE":
			metricValueType = prometheus.CounterValue
		default:
			continue
		}

		switch timeSeries.ValueType {
		case "BOOL":
			metricValue = 0
			if *newestTSPoint.Value.BoolValue {
				metricValue = 1
			}
		case "INT64":
			metricValue = float64(*newestTSPoint.Value.Int64Value)
		case "DOUBLE":
			metricValue = *newestTSPoint.Value.DoubleValue
		case "DISTRIBUTION":
			dist := newestTSPoint.Value.DistributionValue
			buckets, err := c.generateHistogramBuckets(dist)
			if err == nil {
				timeSeriesMetrics.CollectNewConstHistogram(timeSeries, newestEndTime, labelKeys, dist, buckets, labelValues)
			} else {
				level.Debug(c.logger).Log("msg", "discarding", "resource", timeSeries.Resource.Type, "metric", timeSeries.Metric.Type, "err", err)
			}
			continue
		default:
			level.Debug(c.logger).Log("msg", "discarding", "value_type", timeSeries.ValueType, "metric", timeSeries)
			continue
		}

		timeSeriesMetrics.CollectNewConstMetric(timeSeries, newestEndTime, labelKeys, metricValueType, metricValue, labelValues)
	}
	timeSeriesMetrics.Complete()
	return nil
}

func (c *MonitoringCollector) generateHistogramBuckets(
	dist *monitoring.Distribution,
) (map[float64]uint64, error) {
	opts := dist.BucketOptions
	var bucketKeys []float64
	switch {
	case opts.ExplicitBuckets != nil:
		// @see https://cloud.google.com/monitoring/api/ref_v3/rest/v3/TypedValue#explicit
		bucketKeys = make([]float64, len(opts.ExplicitBuckets.Bounds)+1)
		copy(bucketKeys, opts.ExplicitBuckets.Bounds)
	case opts.LinearBuckets != nil:
		// @see https://cloud.google.com/monitoring/api/ref_v3/rest/v3/TypedValue#linear
		// NumFiniteBuckets is inclusive so bucket count is num+2
		num := int(opts.LinearBuckets.NumFiniteBuckets)
		bucketKeys = make([]float64, num+2)
		for i := 0; i <= num; i++ {
			bucketKeys[i] = opts.LinearBuckets.Offset + (float64(i) * opts.LinearBuckets.Width)
		}
	case opts.ExponentialBuckets != nil:
		// @see https://cloud.google.com/monitoring/api/ref_v3/rest/v3/TypedValue#exponential
		// NumFiniteBuckets is inclusive so bucket count is num+2
		num := int(opts.ExponentialBuckets.NumFiniteBuckets)
		bucketKeys = make([]float64, num+2)
		for i := 0; i <= num; i++ {
			bucketKeys[i] = opts.ExponentialBuckets.Scale * math.Pow(opts.ExponentialBuckets.GrowthFactor, float64(i))
		}
	default:
		return nil, errors.New("Unknown distribution buckets")
	}
	// The last bucket is always infinity
	// @see https://cloud.google.com/monitoring/api/ref_v3/rest/v3/TypedValue#bucketoptions
	bucketKeys[len(bucketKeys)-1] = math.Inf(1)

	// Prometheus expects each bucket to have a lower bound of 0, but Google
	// sends a bucket with a lower bound of the previous bucket's upper bound, so
	// we need to store the last bucket and add it to the next bucket to make it
	// 0-bound.
	// Any remaining keys without data have a value of 0
	buckets := map[float64]uint64{}
	var last uint64
	for i, b := range bucketKeys {
		if len(dist.BucketCounts) > i {
			buckets[b] = uint64(dist.BucketCounts[i]) + last
			last = buckets[b]
		} else {
			buckets[b] = last
		}
	}
	return buckets, nil
}<|MERGE_RESOLUTION|>--- conflicted
+++ resolved
@@ -265,7 +265,6 @@
 						c.projectID,
 						metricDescriptor.Type)
 				}
-<<<<<<< HEAD
 
 				if c.metricsIngestDelay &&
 					metricDescriptor.Metadata != nil &&
@@ -282,7 +281,6 @@
 					startTime.Add(ingestDelayDuration)
 				}
 
-=======
 				for _, ef := range c.metricsFilters {
 					if strings.Contains(metricDescriptor.Type, ef.Prefix) {
 						filter = fmt.Sprintf("%s AND (%s)", filter, ef.Modifier)
@@ -290,7 +288,7 @@
 				}
 
 				level.Debug(c.logger).Log("msg", "retrieving Google Stackdriver Monitoring metrics with filter", "filter", filter)
->>>>>>> 5064dcbb
+
 				timeSeriesListCall := c.monitoringService.Projects.TimeSeries.List(utils.ProjectResource(c.projectID)).
 					Filter(filter).
 					IntervalStartTime(startTime.Format(time.RFC3339Nano)).
